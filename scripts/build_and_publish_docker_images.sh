--- conflicted
+++ resolved
@@ -17,11 +17,6 @@
 echo $TAG
 
 docker login --username $DOCKER_USER --password $DOCKER_PASS
-<<<<<<< HEAD
-cp .env.build .env
-docker-compose -f docker-compose-build.yaml build --no-cache --parallel
-=======
 cp .env.${TAG} .env
-docker-compose -f docker-compose-build.yaml build
->>>>>>> a85b7794
-docker-compose -f docker-compose-build.yaml push+source .env && docker-compose -f docker-compose-build.yaml build
+source .env && docker-compose -f docker-compose-build.yaml push